package dogs

import Predef._
import scala.{annotation,unchecked}

/**
  * A Double-ended queue, based on the Bankers Double Ended Queue as
  * described by C. Okasaki in "Purely Functional Data Structures"
  *
  * A queue that allows items to be put onto either the front (cons)
  * or the back (snoc) of the queue in constant time, and constant
  * time access to the element at the very front or the very back of
  * the queue.  Dequeueing an element from either end is constant time
  * when amortized over a number of dequeues.
  *
  * This queue maintains an invariant that whenever there are at least
  * two elements in the queue, neither the front list nor back list
  * are empty.  In order to maintain this invariant, a dequeue from
  * either side which would leave that side empty constructs the
  * resulting queue by taking elements from the opposite side
  */
sealed abstract class Dequeue[A] {
  import Option._

  def isEmpty: Boolean

  def frontOption: Option[A]
  def backOption: Option[A]

  /**
    * dequeue from the front of the queue
    */
  def uncons: Option[(A, Dequeue[A])] = this match {
    case EmptyDequeue() => Option.none
    case SingletonDequeue(a) => Some((a, EmptyDequeue()))
    case FullDequeue(Nel(f, El()), 1, Nel(x, Nel(xx, xs)), bs) => {
      val xsr = Nel(xx, xs).reverse
      Some((f, FullDequeue(xsr, bs-1, Nel(x, El()), 1)))
    }
    case FullDequeue(Nel(f, El()), 1, Nel(single, El()), 1) => Some((f, SingletonDequeue(single)))
    case FullDequeue(Nel(f, Nel(ff, fs)), s, back, bs) => Some((f, FullDequeue(Nel(ff, fs), s-1, back, bs)))
  }

  /**
    * dequeue from the back of the queue
    */
  def unsnoc: Option[(A, Dequeue[A])] = this match {
    case EmptyDequeue() => Option.none
    case SingletonDequeue(a) => Some((a, EmptyDequeue()))
    case FullDequeue(Nel(x, Nel(xx,xs)), fs, Nel(b, El()), 1) => {
      val xsr = Nel(xx, xs).reverse
      Some((b, FullDequeue(Nel(x, El()), 1, xsr, fs-1)))
    }
    case FullDequeue(Nel(single, El()), 1, Nel(b, El()), 1) => Some((b, SingletonDequeue(single)))
    case FullDequeue(front, fs, Nel(b, Nel(bb,bs)), s) => Some((b, FullDequeue(front, fs, Nel(bb,bs), s-1)))
  }

  /**
    * enqueue to the front of the queue
    */
  def cons(a: A): Dequeue[A] = this match {
    case EmptyDequeue() => SingletonDequeue(a)
    case SingletonDequeue(single) => FullDequeue(Nel(a, El()), 1, Nel(single, El()), 1 )
    case FullDequeue(front, fs, back, bs) => FullDequeue(Nel(a, Nel(front.head, front.tail)), fs+1, back, bs)
  }

  /**
    * enqueue on to the back of the queue
    */
  def snoc(a: A): Dequeue[A] = this match {
    case EmptyDequeue() => SingletonDequeue(a)
    case SingletonDequeue(single) => FullDequeue(Nel(single, El()), 1, Nel(a, El()), 1 )
    case FullDequeue(front, fs, back, bs) => FullDequeue(front, fs, Nel(a, Nel(back.head, back.tail)), bs+1)
  }

  /**
    * alias for cons
    */
  def +:(a: A): Dequeue[A] = cons(a)

  /**
    * alias for snoc
    */
  def :+(a: A): Dequeue[A] = snoc(a)

  /**
    * convert this queue to a stream of elements from front to back
    */
  def toStreaming: Streaming[A] = Streaming.unfold(this)(_.uncons)

  /**
    * convert this queue to a stream of elements from back to front
    */
  def toBackStream: Streaming[A] = Streaming.unfold(this)(_.unsnoc)

  /**
    * Append another Deuque to this dequeue
    */
  def ++(other: Dequeue[A]): Dequeue[A] = this match {
    case EmptyDequeue() => other
    case SingletonDequeue(a) => a +: other
    case FullDequeue(f,fs,b,bs) => other match {
      case EmptyDequeue() => this
      case SingletonDequeue(a) => this :+ a
      case FullDequeue(of,ofs,ob,obs) =>
        FullDequeue(
          Nel(f.head, f.tail ::: (Nel(b.head, b.tail).reverse) ::: of),
          fs + bs + ofs,
          ob,
          obs)
    }
  }

  def foldLeft[B](b: B)(f: (B,A) => B): B = this match {
    case EmptyDequeue() => b
    case SingletonDequeue(a) => f(b, a)
    case FullDequeue(front,_,back,_) => {
      val frontb = front.tail.foldLeft(f(b,front.head))(f)
      val backb = back.tail.foldRight(Eval.now(frontb))((a, b) => b.map(f(_,a))).value
      f(backb,back.head)
    }
  }

  def foldRight[B](b: Eval[B])(f: (A,Eval[B]) => Eval[B]): Eval[B] = this match {
    case EmptyDequeue() => b
    case SingletonDequeue(a) => f(a, b)
    case FullDequeue(front,_,back,_) => {
      val backb = back.tail.foldLeft(f(back.head, b))((b,a) => f(a,b))
      val frontb = front.tail.foldRight(backb)(f)
      f(front.head, frontb)
    }
  }


  def map[B](f: A => B): Dequeue[B] = {
    this match {
      case EmptyDequeue() => EmptyDequeue()
      case SingletonDequeue(a) => SingletonDequeue(f(a))
      case FullDequeue(front, fs, back, bs) => {
        FullDequeue(front.map(f), fs, back.map(f), bs)
      }
    }
  }

  def size: Int = this match {
    case EmptyDequeue() => 0
    case SingletonDequeue(_) => 1
    case FullDequeue(_, fs, _, bs) => fs + bs
  }

  def reverse: Dequeue[A] = this match {
    case FullDequeue(front, fs, back, bs) => FullDequeue(back, bs, front, fs)
    case x => x
  }
}

<<<<<<< HEAD
object Dequeue extends DequeueInstances {
  type NEL[A] = OneAnd[IList, A]

=======
object Dequeue {
>>>>>>> 3aa8d967
  def apply[A](as: A*) = as.foldLeft[Dequeue[A]](empty)((q,a) ⇒ q :+ a)

/*
  def fromFoldable[F[_],A](fa: F[A])(implicit F: Foldable[F]): Dequeue[A] =
    F.foldLeft[A,Dequeue[A]](fa,empty)((q,a) ⇒ q :+ a)
*/
  def empty[A]: Dequeue[A] = EmptyDequeue()
}

/**
  * special case of the queue when it contains just a single element
  * which can be accessed from either side of the queue
  */
private[dogs] final case class SingletonDequeue[A](single: A) extends Dequeue[A] {
  override def isEmpty = false
  override def frontOption = Option.some(single)
  override def backOption = Option.some(single)
}

/**
  * a queue which has at least two elements, it is guaranteed that the
  * front list and back lists cannot be empty
  */
<<<<<<< HEAD
private[dogs] final case class FullDequeue[A](front: OneAnd[IList, A], fsize: Int, back: OneAnd[IList, A], backSize: Int) extends Dequeue[A]  {
=======
private[dogs] final case class FullDequeue[A](front: Nel[A], fsize: Int, back: Nel[A], backSize: Int) extends Dequeue[A]  {
>>>>>>> 3aa8d967
  override def isEmpty = false
  override def frontOption = Option.some(front.head)
  override def backOption = Option.some(back.head)
}
/**
  * a queue which has no elements
  */
private[dogs] case object EmptyDequeue extends Dequeue[Nothing] { self =>
  override val isEmpty = true
  override val frontOption = Option.none
  override val backOption = Option.none
  
  override def toString: String = "EmptyDequeue"

  def apply[A]() = self.asInstanceOf[Dequeue[A]]
  def unapply[A](q: Dequeue[A]) = q.isEmpty
}

private[dogs] trait DequeueEqual[A] extends Eq[Dequeue[A]] {
  implicit def A: Eq[A]

  final override def eqv(a: Dequeue[A], b: Dequeue[A]): Boolean =
    Eq[Streaming[A]].eqv(a.toStreaming, b.toStreaming)
}<|MERGE_RESOLUTION|>--- conflicted
+++ resolved
@@ -154,13 +154,7 @@
   }
 }
 
-<<<<<<< HEAD
-object Dequeue extends DequeueInstances {
-  type NEL[A] = OneAnd[IList, A]
-
-=======
 object Dequeue {
->>>>>>> 3aa8d967
   def apply[A](as: A*) = as.foldLeft[Dequeue[A]](empty)((q,a) ⇒ q :+ a)
 
 /*
@@ -184,11 +178,7 @@
   * a queue which has at least two elements, it is guaranteed that the
   * front list and back lists cannot be empty
   */
-<<<<<<< HEAD
-private[dogs] final case class FullDequeue[A](front: OneAnd[IList, A], fsize: Int, back: OneAnd[IList, A], backSize: Int) extends Dequeue[A]  {
-=======
 private[dogs] final case class FullDequeue[A](front: Nel[A], fsize: Int, back: Nel[A], backSize: Int) extends Dequeue[A]  {
->>>>>>> 3aa8d967
   override def isEmpty = false
   override def frontOption = Option.some(front.head)
   override def backOption = Option.some(back.head)
