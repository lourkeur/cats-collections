--- conflicted
+++ resolved
@@ -36,38 +36,11 @@
 
 ## Example usage:
 
-<<<<<<< HEAD
-Asking to remove non existing range yields the same diet
-=======
 Start by creating an empty Diet:
->>>>>>> 2fc85a48
 
 ```tut
 import dogs._, dogs.Predef._, dogs.std._, dogs.syntax.all._
 
-<<<<<<< HEAD
-val d = Diet.empty[Int].addRange(Range(5, 20))
-
-val d1 = d.removeRange(Range(1, 4))
-```
-
-Asking to remove a range yields a new Diet without the range
-
-```tut
-val d2 = d.removeRange(Range(5, 20))
-
-d2.isEmpty
-```
-
-Asking to remove a subrange splits the Diet
-
-```tut
-val d3 = d.removeRange(Range(10, 15)) 
-
-(10 to 15).forall { i => d3.contains(i) }
-(5 to 9).forall {i => d3.contains(i) }
-(16 to 20).forall {i => d3.contains(i) }
-=======
 val d: Diet[Int] = Diet.empty
 d.isEmpty
 ```
@@ -119,5 +92,84 @@
 val d2 = Diet.empty[Int] + (7 to 12)
 (d1 & d2).intervals
 (d1 | d2).intervals
->>>>>>> 2fc85a48
+```
+Asking to remove non existing range yields the same diet
+
+```tut
+import dogs._, dogs.Predef._, dogs.std._, dogs.syntax.all._
+
+val d = Diet.empty[Int].addRange(Range(5, 20))
+
+val d1 = d.removeRange(Range(1, 4))
+```
+
+Asking to remove a range yields a new Diet without the range
+
+```tut
+val d2 = d.removeRange(Range(5, 20))
+
+d2.isEmpty
+```
+
+Asking to remove a subrange splits the Diet
+
+```tut
+val d3 = d.removeRange(Range(10, 15)) 
+
+(10 to 15).forall { i => d3.contains(i) }
+(5 to 9).forall {i => d3.contains(i) }
+(16 to 20).forall {i => d3.contains(i) }
+```
+Asking to remove non existing range yields the same diet
+
+```tut
+import dogs._, dogs.Predef._, dogs.std._, dogs.syntax.all._
+
+val d = Diet.empty[Int].addRange(Range(5, 20))
+
+val d1 = d.removeRange(Range(1, 4))
+```
+
+Asking to remove a range yields a new Diet without the range
+
+```tut
+val d2 = d.removeRange(Range(5, 20))
+
+d2.isEmpty
+```
+
+Asking to remove a subrange splits the Diet
+
+```tut
+val d3 = d.removeRange(Range(10, 15)) 
+
+(10 to 15).forall { i => d3.contains(i) }
+(5 to 9).forall {i => d3.contains(i) }
+(16 to 20).forall {i => d3.contains(i) }
+```
+
+Asking to remove non existing range yields the same diet
+
+```tut
+val d = Diet.empty[Int].addRange(Range(5, 20))
+
+val d1 = d.removeRange(Range(1, 4))
+```
+
+Asking to remove a range yields a new Diet without the range
+
+```tut
+val d2 = d.removeRange(Range(5, 20))
+
+d2.isEmpty
+```
+
+Asking to remove a subrange splits the Diet
+
+```tut
+val d3 = d.removeRange(Range(10, 15)) 
+
+(10 to 15).forall { i => d3.contains(i) }
+(5 to 9).forall {i => d3.contains(i) }
+(16 to 20).forall {i => d3.contains(i) }
 ```